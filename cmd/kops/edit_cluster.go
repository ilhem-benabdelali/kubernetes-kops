--- conflicted
+++ resolved
@@ -229,6 +229,8 @@
 			return preservedFile(fmt.Errorf("error writing completed cluster spec: %v", err), file, out)
 		}
 
+		fmt.Println("Edit successful, please verify the changes with `kops get cluster -o yaml`")
+
 		return nil
 	}
 }
@@ -310,7 +312,6 @@
 	return false, nil
 }
 
-<<<<<<< HEAD
 // preservedFile writes out a message about the provided file if it exists to the
 // provided output stream when an error happens. Used to notify the user where
 // their updates were preserved.
@@ -321,9 +322,5 @@
 		}
 	}
 	return err
-=======
-	fmt.Println("Edit successful, please verify the changes with `kops get cluster -o yaml`")
-
-	return nil
->>>>>>> 1efce839
+
 }