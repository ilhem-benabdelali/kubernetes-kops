--- conflicted
+++ resolved
@@ -18,15 +18,7 @@
 
 import (
 	"fmt"
-<<<<<<< HEAD
-	"os"
-	"strconv"
-	"time"
-
-	"github.com/spf13/cobra"
-=======
->>>>>>> 412d4d3d
-	"io"
+  "io"
 	"os"
 	"strconv"
 	"time"
