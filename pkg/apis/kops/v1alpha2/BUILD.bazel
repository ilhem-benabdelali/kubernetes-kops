--- conflicted
+++ resolved
@@ -24,11 +24,8 @@
     deps = [
         "//pkg/apis/kops:go_default_library",
         "//vendor/github.com/golang/glog:go_default_library",
-<<<<<<< HEAD
         "//vendor/k8s.io/api/core/v1:go_default_library",
-=======
         "//vendor/k8s.io/apimachinery/pkg/api/resource:go_default_library",
->>>>>>> bad0c222
         "//vendor/k8s.io/apimachinery/pkg/apis/meta/v1:go_default_library",
         "//vendor/k8s.io/apimachinery/pkg/conversion:go_default_library",
         "//vendor/k8s.io/apimachinery/pkg/runtime:go_default_library",
