/*
Copyright 2016 The Kubernetes Authors.

Licensed under the Apache License, Version 2.0 (the "License");
you may not use this file except in compliance with the License.
You may obtain a copy of the License at

    http://www.apache.org/licenses/LICENSE-2.0

Unless required by applicable law or agreed to in writing, software
distributed under the License is distributed on an "AS IS" BASIS,
WITHOUT WARRANTIES OR CONDITIONS OF ANY KIND, either express or implied.
See the License for the specific language governing permissions and
limitations under the License.
*/

package validation

import (
	"fmt"
	"time"

	"github.com/golang/glog"
	"k8s.io/kubernetes/pkg/api/v1"
	meta_v1 "k8s.io/kubernetes/pkg/apis/meta/v1"
	k8s_clientset "k8s.io/kubernetes/pkg/client/clientset_generated/clientset"
	"k8s.io/kubernetes/pkg/util/wait"
)

const (
	// How often to Poll pods, nodes and claims.
	Poll = 2 * time.Second

	// How long to try single API calls (like 'get' or 'list'). Used to prevent
	// transient failures
	// TODO: client should not apply this timeout to Watch calls. Increased from 30s until that is fixed.
	SingleCallTimeout = 5 * time.Minute
)

// TODO: Rename to NodeValidator; probably just convert to utility functions
// NodeAPIAdapter used to retrieve information about Nodes in K8s
// TODO: should we pool the api client connection? My initial thought is no.
type NodeAPIAdapter struct {
	// K8s API client this sucker talks to K8s directly - not kubectl, hard api call
<<<<<<< HEAD
	// TODO: change this to the client that drain usages
	client release_1_5.Interface
=======
	client k8s_clientset.Interface
>>>>>>> 849815b6

	//TODO: convert to arg on WaitForNodeToBe
	// K8s timeout on method call
	timeout time.Duration
}

func NewNodeAPIAdapter(client k8s_clientset.Interface, timeout time.Duration) (*NodeAPIAdapter, error) {
	if client == nil {
		return nil, fmt.Errorf("client not provided")
	}
	return &NodeAPIAdapter{
		client:  client,
		timeout: timeout,
	}, nil
}

// GetAllNodes is a access to get all nodes from a cluster api
func (nodeAA *NodeAPIAdapter) GetAllNodes() (nodes *v1.NodeList, err error) {
	opts := v1.ListOptions{}
	nodes, err = nodeAA.client.Core().Nodes().List(opts)
	if err != nil {
		glog.V(4).Infof("getting nodes failed for node %v", err)
		return nil, err
	}

	return nodes, nil
}

// GetReadySchedulableNodesOrDie addresses the common use case of getting nodes you can do work on.
// 1) Needs to be schedulable.
// 2) Needs to be ready.
// If EITHER 1 or 2 is not true, most tests will want to ignore the node entirely.
func (nodeAA *NodeAPIAdapter) GetReadySchedulableNodes() ([]*v1.Node, error) {
	nodeList, err := nodeAA.waitListSchedulableNodes()
	if err != nil {
		return nil, fmt.Errorf("error from listing schedulable nodes: %v", err)
	}

	// previous tests may have cause failures of some nodes. Let's skip
	// 'Not Ready' nodes, just in case (there is no need to fail the test).
	filtered := FilterNodes(nodeList, isNodeSchedulable)
	return filtered, err

}

// WaitForNodeToBeReady returns whether node name is ready within timeout.
func (nodeAA *NodeAPIAdapter) WaitForNodeToBeReady(nodeName string) (bool, error) {
	return nodeAA.WaitForNodeToBe(nodeName, v1.NodeReady, v1.ConditionTrue)
}

// WaitForNodeToBeNotReady returns whether node is not ready (i.e. the
// readiness condition is anything but ready, e.g false or unknown) within
// timeout.
func (nodeAA *NodeAPIAdapter) WaitForNodeToBeNotReady(nodeName string) (bool, error) {
	return nodeAA.WaitForNodeToBe(nodeName, v1.NodeReady, v1.ConditionFalse, v1.ConditionUnknown)
}

// WaitForNodeToBe returns whether the names node condition state matches one of the expected values,
// within timeout.
func (nodeAA *NodeAPIAdapter) WaitForNodeToBe(nodeName string, conditionType v1.NodeConditionType, expected ...v1.ConditionStatus) (bool, error) {
	if nodeName == "" {
		return false, fmt.Errorf("nodeName was empty")
	}

	glog.V(4).Infof("Waiting up to %v for node %s condition %s to be %v", nodeAA.timeout, nodeName, conditionType, expected)

	var cond *v1.NodeCondition
	err := wait.PollImmediate(Poll, nodeAA.timeout, func() (bool, error) {
		node, err := nodeAA.client.Core().Nodes().Get(nodeName, meta_v1.GetOptions{})
		// FIXME this is not erroring on 500's for instance.  We will keep looping
		if err != nil {
			// TODO: Check if e.g. NotFound
			glog.V(4).Infof("Couldn't get node %s: %v", nodeName, err)
			return false, nil
		}
		cond = findNodeCondition(node, conditionType)
		if cond == nil {
			return false, nil
		}
		return conditionMatchesExpected(cond, expected...), nil
	})
	if err != nil {
		if err == wait.ErrWaitTimeout {
			glog.V(4).Infof("Node %s didn't reach desired %s condition status (%v) within %v.  Actual=%v", nodeName, conditionType, expected, nodeAA.timeout, cond)
			return false, nil
		}
		// TODO: Should return error
		return false, nil
	} else {
		return true, nil
	}
}

// IsNodeConditionUnset check that node condition is not set
func isNodeConditionUnset(node *v1.Node, conditionType v1.NodeConditionType) bool {
	cond := findNodeCondition(node, conditionType)
	return cond == nil
}

func FilterNodes(nodeList *v1.NodeList, fn func(node *v1.Node) bool) []*v1.Node {
	var matches []*v1.Node
	for i := range nodeList.Items {
		node := &nodeList.Items[i]
		if fn(node) {
			matches = append(matches, node)
		}
	}
	return matches
}

// waitListSchedulableNodes is a wrapper around listing nodes supporting retries.
func (nodeAA *NodeAPIAdapter) waitListSchedulableNodes() (*v1.NodeList, error) {
	var nodeList *v1.NodeList
	err := wait.PollImmediate(Poll, SingleCallTimeout, func() (bool, error) {
		var err error
		nodeList, err = nodeAA.client.Core().Nodes().List(v1.ListOptions{FieldSelector: "spec.unschedulable=false"})
		if err != nil {
			// error logging TODO
			return false, err
		}
		return err == nil, nil
	})

	if err != nil {
		// TODO logging
		return nil, err
	}
	return nodeList, err
}

func findNodeCondition(node *v1.Node, conditionType v1.NodeConditionType) *v1.NodeCondition {
	for i := range node.Status.Conditions {
		cond := &node.Status.Conditions[i]
		if cond.Type == conditionType {
			return cond
		}
	}
	return nil
}

func conditionMatchesExpected(cond *v1.NodeCondition, expected ...v1.ConditionStatus) bool {
	for _, e := range expected {
		if cond.Status == e {
			return true
		}
	}
	return false
}
func isNodeConditionSetAsExpected(node *v1.Node, conditionType v1.NodeConditionType, expected ...v1.ConditionStatus) bool {
	cond := findNodeCondition(node, conditionType)
	if cond == nil {
		glog.V(4).Infof("Couldn't find condition %v on node %v", conditionType, node.Name)
		return false
	}

	if conditionMatchesExpected(cond, expected...) {
		return true
	}

	glog.V(4).Infof(
		"Condition %s of node %s is %v instead of %v. Reason: %v, message: %v",
		conditionType, node.Name, cond.Status, expected, cond.Reason, cond.Message)
	return false
}

// Node is schedulable if:
// 1) doesn't have "unschedulable" field set
// 2) it's Ready condition is set to true
// 3) doesn't have NetworkUnavailable condition set to true
func isNodeSchedulable(node *v1.Node) bool {
	nodeReady := isNodeConditionSetAsExpected(node, v1.NodeReady, v1.ConditionTrue)

	// TODO: Combine
	networkUnavailable := isNodeConditionUnset(node, v1.NodeNetworkUnavailable)
	networkUnavailableSilent := isNodeConditionSetAsExpected(node, v1.NodeNetworkUnavailable, v1.ConditionFalse, v1.ConditionUnknown)

	networkReady := networkUnavailable || networkUnavailableSilent

	return !node.Spec.Unschedulable && nodeReady && networkReady
}

// Get The Status of a Node
func GetNodeConditionStatus(node *v1.Node) v1.ConditionStatus {
	cond := findNodeCondition(node, v1.NodeReady)
	if cond != nil {
		return cond.Status
	}
	return v1.ConditionUnknown
}

// Node is ready if:
// 1) its Ready condition is set to true
// 2) doesn't have NetworkUnavailable condition set to true
func IsNodeOrMasterReady(node *v1.Node) bool {
	nodeReady := isNodeConditionSetAsExpected(node, v1.NodeReady, v1.ConditionTrue)

	// TODO: Combine
	networkUnavailable := isNodeConditionUnset(node, v1.NodeNetworkUnavailable)
	networkUnavailableSilent := isNodeConditionSetAsExpected(node, v1.NodeNetworkUnavailable, v1.ConditionFalse, v1.ConditionUnknown)

	networkReady := networkUnavailable || networkUnavailableSilent

	return nodeReady && networkReady
}<|MERGE_RESOLUTION|>--- conflicted
+++ resolved
@@ -42,12 +42,7 @@
 // TODO: should we pool the api client connection? My initial thought is no.
 type NodeAPIAdapter struct {
 	// K8s API client this sucker talks to K8s directly - not kubectl, hard api call
-<<<<<<< HEAD
-	// TODO: change this to the client that drain usages
-	client release_1_5.Interface
-=======
 	client k8s_clientset.Interface
->>>>>>> 849815b6
 
 	//TODO: convert to arg on WaitForNodeToBe
 	// K8s timeout on method call
