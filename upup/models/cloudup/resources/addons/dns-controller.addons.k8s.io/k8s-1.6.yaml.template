kind: Deployment
apiVersion: extensions/v1beta1
metadata:
  name: dns-controller
  namespace: kube-system
  labels:
    k8s-addon: dns-controller.addons.k8s.io
    k8s-app: dns-controller
<<<<<<< HEAD
    version: v1.11.0
=======
    version: v1.12.0-alpha.1
>>>>>>> 46599c09
spec:
  replicas: 1
  selector:
    matchLabels:
      k8s-app: dns-controller
  template:
    metadata:
      labels:
        k8s-addon: dns-controller.addons.k8s.io
        k8s-app: dns-controller
<<<<<<< HEAD
        version: v1.11.0
=======
        version: v1.12.0-alpha.1
>>>>>>> 46599c09
      annotations:
        scheduler.alpha.kubernetes.io/critical-pod: ''
        # For 1.6, we keep the old tolerations in case of a downgrade to 1.5
        scheduler.alpha.kubernetes.io/tolerations: '[{"key": "dedicated", "value": "master"}]'
    spec:
      tolerations:
      - key: "node-role.kubernetes.io/master"
        effect: NoSchedule
      nodeSelector:
        node-role.kubernetes.io/master: ""
      dnsPolicy: Default  # Don't use cluster DNS (we are likely running before kube-dns)
      hostNetwork: true
      serviceAccount: dns-controller
      containers:
      - name: dns-controller
<<<<<<< HEAD
        image: kope/dns-controller:1.11.0
=======
        image: kope/dns-controller:1.12.0-alpha.1
>>>>>>> 46599c09
        command:
{{ range $arg := DnsControllerArgv }}
        - "{{ $arg }}"
{{ end }}
{{- if .EgressProxy }}
        env:
{{ range $name, $value := ProxyEnv }}
        - name: {{ $name }}
          value: {{ $value }}
{{ end }}
{{- end }}
{{- if eq .CloudProvider "digitalocean" }}
        env:
        - name: DIGITALOCEAN_ACCESS_TOKEN
          valueFrom:
            secretKeyRef:
              name: digitalocean
              key: access-token
{{- end }}
        resources:
          requests:
            cpu: 50m
            memory: 50Mi

---

apiVersion: v1
kind: ServiceAccount
metadata:
  name: dns-controller
  namespace: kube-system
  labels:
    k8s-addon: dns-controller.addons.k8s.io

---

apiVersion: rbac.authorization.k8s.io/v1beta1
kind: ClusterRole
metadata:
  labels:
    k8s-addon: dns-controller.addons.k8s.io
  name: kops:dns-controller
rules:
- apiGroups:
  - ""
  resources:
  - endpoints
  - services
  - pods
  - ingress
  - nodes
  verbs:
  - get
  - list
  - watch
- apiGroups:
  - "extensions"
  resources:
  - ingresses
  verbs:
  - get
  - list
  - watch

---

apiVersion: rbac.authorization.k8s.io/v1beta1
kind: ClusterRoleBinding
metadata:
  labels:
    k8s-addon: dns-controller.addons.k8s.io
  name: kops:dns-controller
roleRef:
  apiGroup: rbac.authorization.k8s.io
  kind: ClusterRole
  name: kops:dns-controller
subjects:
- apiGroup: rbac.authorization.k8s.io
  kind: User
  name: system:serviceaccount:kube-system:dns-controller<|MERGE_RESOLUTION|>--- conflicted
+++ resolved
@@ -6,11 +6,7 @@
   labels:
     k8s-addon: dns-controller.addons.k8s.io
     k8s-app: dns-controller
-<<<<<<< HEAD
-    version: v1.11.0
-=======
     version: v1.12.0-alpha.1
->>>>>>> 46599c09
 spec:
   replicas: 1
   selector:
@@ -21,11 +17,7 @@
       labels:
         k8s-addon: dns-controller.addons.k8s.io
         k8s-app: dns-controller
-<<<<<<< HEAD
-        version: v1.11.0
-=======
         version: v1.12.0-alpha.1
->>>>>>> 46599c09
       annotations:
         scheduler.alpha.kubernetes.io/critical-pod: ''
         # For 1.6, we keep the old tolerations in case of a downgrade to 1.5
@@ -41,11 +33,7 @@
       serviceAccount: dns-controller
       containers:
       - name: dns-controller
-<<<<<<< HEAD
-        image: kope/dns-controller:1.11.0
-=======
         image: kope/dns-controller:1.12.0-alpha.1
->>>>>>> 46599c09
         command:
 {{ range $arg := DnsControllerArgv }}
         - "{{ $arg }}"
