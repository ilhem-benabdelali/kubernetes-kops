--- conflicted
+++ resolved
@@ -597,11 +597,7 @@
           command: ['/bin/sh', '-c', '/completion-job.sh']
           env:
             - name: EXPECTED_NODE_IMAGE
-<<<<<<< HEAD
-              value: quay.io/calico/node:v3.3.1
-=======
               value: quay.io/calico/node:v3.4.0
->>>>>>> 46599c09
             # The location of the Calico etcd cluster.
             - name: CALICO_ETCD_ENDPOINTS
               valueFrom:
