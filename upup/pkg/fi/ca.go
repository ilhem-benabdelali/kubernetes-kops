--- conflicted
+++ resolved
@@ -31,14 +31,8 @@
 	"math/big"
 	"time"
 
-<<<<<<< HEAD
+	"k8s.io/kops/util/pkg/vfs"
 	"github.com/golang/glog"
-	"k8s.io/kops/util/pkg/vfs"
-=======
-	"k8s.io/kops/util/pkg/vfs"
-
-	"github.com/golang/glog"
->>>>>>> ca1ebbfc
 )
 
 const CertificateId_CA = "ca"
