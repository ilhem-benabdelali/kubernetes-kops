--- conflicted
+++ resolved
@@ -21,10 +21,7 @@
 	"net"
 	"os"
 	"strings"
-<<<<<<< HEAD
-=======
 	"time"
->>>>>>> d3062a9f
 
 	"github.com/golang/glog"
 	api "k8s.io/kops/pkg/apis/kops"
