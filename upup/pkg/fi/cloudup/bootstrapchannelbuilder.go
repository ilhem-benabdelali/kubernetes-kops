/*
Copyright 2016 The Kubernetes Authors.

Licensed under the Apache License, Version 2.0 (the "License");
you may not use this file except in compliance with the License.
You may obtain a copy of the License at

    http://www.apache.org/licenses/LICENSE-2.0

Unless required by applicable law or agreed to in writing, software
distributed under the License is distributed on an "AS IS" BASIS,
WITHOUT WARRANTIES OR CONDITIONS OF ANY KIND, either express or implied.
See the License for the specific language governing permissions and
limitations under the License.
*/

package cloudup

import (
	"bytes"
	"fmt"

	metav1 "k8s.io/apimachinery/pkg/apis/meta/v1"
	"k8s.io/apimachinery/pkg/runtime"
	"k8s.io/client-go/pkg/api/v1"
	"k8s.io/client-go/pkg/apis/extensions/v1beta1"
	channelsapi "k8s.io/kops/channels/pkg/api"
	"k8s.io/kops/pkg/apis/kops"
<<<<<<< HEAD
	"k8s.io/kops/pkg/apis/kops/util"
	"k8s.io/kops/upup/models"
=======
>>>>>>> d57cedaf
	"k8s.io/kops/upup/pkg/fi"
	"k8s.io/kops/upup/pkg/fi/fitasks"
	"k8s.io/kops/upup/pkg/fi/utils"
	kube_api "k8s.io/kubernetes/pkg/api"
	kube_api_ext "k8s.io/kubernetes/pkg/apis/extensions"
)

type BootstrapChannelBuilder struct {
	cluster *kops.Cluster
}

var _ fi.ModelBuilder = &BootstrapChannelBuilder{}

func (b *BootstrapChannelBuilder) Build(c *fi.ModelBuilderContext) error {
	addons, manifests, err := b.buildManifest()
	if err != nil {
		return err
	}

	addonsYAML, err := utils.YamlMarshal(addons)

	if err != nil {
		return fmt.Errorf("error serializing addons yaml: %v", err)
	}

	name := b.cluster.ObjectMeta.Name + "-addons-bootstrap"

	tasks := c.Tasks

	tasks[name] = &fitasks.ManagedFile{
		Name:     fi.String(name),
		Location: fi.String("addons/bootstrap-channel.yaml"),
		Contents: fi.WrapResource(fi.NewBytesResource(addonsYAML)),
	}

	for key, manifest := range manifests {
		data := func(addons *channelsapi.Addons, key string) string {
			for _, addon := range addons.Spec.Addons {
				if *addon.Name == key {
					if addon.Yamldata != nil {
						return *addon.Yamldata
					}
				}
			}
			return ""
		}

		d := data(addons, key)
		name := b.cluster.ObjectMeta.Name + "-addons-" + key
		managedfile := &fitasks.ManagedFile{
			Name:     fi.String(name),
			Location: fi.String(manifest),
			Contents: &fi.ResourceHolder{
				Name: manifest,
			},
		}
		if d != "" {
			managedfile.Contents.Resource = fi.NewStringResource(d)
		}
		tasks[name] = managedfile
	}

	return nil
}

func (b *BootstrapChannelBuilder) buildManifest() (*channelsapi.Addons, map[string]string, error) {
	manifests := make(map[string]string)

	addons := &channelsapi.Addons{}
	addons.Kind = "Addons"
	addons.ObjectMeta.Name = "bootstrap"

	{
		key := "core.addons.k8s.io"
		version := "1.4.0"

		location := key + "/v" + version + ".yaml"

		addons.Spec.Addons = append(addons.Spec.Addons, &channelsapi.AddonSpec{
			Name:     fi.String(key),
			Version:  fi.String(version),
			Selector: map[string]string{"k8s-addon": key},
			Manifest: fi.String(location),
		})
		manifests[key] = "addons/" + location
	}

	{
		key := "kube-dns.addons.k8s.io"
		version := "1.6.1-alpha.2"

		{
			location := key + "/pre-k8s-1.6.yaml"
			id := "pre-k8s-1.6"

			addons.Spec.Addons = append(addons.Spec.Addons, &channelsapi.AddonSpec{
				Name:              fi.String(key),
				Version:           fi.String(version),
				Selector:          map[string]string{"k8s-addon": key},
				Manifest:          fi.String(location),
				KubernetesVersion: "<1.6.0",
				Id:                id,
			})
			manifests[key+"-"+id] = "addons/" + location
		}

		{
			location := key + "/k8s-1.6.yaml"
			id := "k8s-1.6"

			addons.Spec.Addons = append(addons.Spec.Addons, &channelsapi.AddonSpec{
				Name:              fi.String(key),
				Version:           fi.String(version),
				Selector:          map[string]string{"k8s-addon": key},
				Manifest:          fi.String(location),
				KubernetesVersion: ">=1.6.0",
				Id:                id,
			})
			manifests[key+"-"+id] = "addons/" + location
		}
	}

	{
		key := "limit-range.addons.k8s.io"
		version := "1.5.0"

		location := key + "/v" + version + ".yaml"

		addons.Spec.Addons = append(addons.Spec.Addons, &channelsapi.AddonSpec{
			Name:     fi.String(key),
			Version:  fi.String(version),
			Selector: map[string]string{"k8s-addon": key},
			Manifest: fi.String(location),
		})
		manifests[key] = "addons/" + location
	}

	{
		key := "dns-controller.addons.k8s.io"
		version := "1.6.1-alpha.2"

		{
			location := key + "/pre-k8s-1.6.yaml"
			id := "pre-k8s-1.6"

			addons.Spec.Addons = append(addons.Spec.Addons, &channelsapi.AddonSpec{
				Name:              fi.String(key),
				Version:           fi.String(version),
				Selector:          map[string]string{"k8s-addon": key},
				Manifest:          fi.String(location),
				KubernetesVersion: "<1.6.0",
				Id:                id,
			})
			manifests[key+"-"+id] = "addons/" + location
		}

		{
			location := key + "/k8s-1.6.yaml"
			id := "k8s-1.6"

			addons.Spec.Addons = append(addons.Spec.Addons, &channelsapi.AddonSpec{
				Name:              fi.String(key),
				Version:           fi.String(version),
				Selector:          map[string]string{"k8s-addon": key},
				Manifest:          fi.String(location),
				KubernetesVersion: ">=1.6.0",
				Id:                id,
			})
			manifests[key+"-"+id] = "addons/" + location
		}
	}

	{
		key := "storage-aws.addons.k8s.io"
		version := "1.6.0"

		location := key + "/v" + version + ".yaml"

		addons.Spec.Addons = append(addons.Spec.Addons, &channelsapi.AddonSpec{
			Name:     fi.String(key),
			Version:  fi.String(version),
			Selector: map[string]string{"k8s-addon": key},
			Manifest: fi.String(location),
		})
		manifests[key] = "addons/" + location
	}

	// The role.kubernetes.io/networking is used to label anything related to a networking addin,
	// so that if we switch networking plugins (e.g. calico -> weave or vice-versa), we'll replace the
	// old networking plugin, and there won't be old pods "floating around".

	// This means whenever we create or update a networking plugin, we should be sure that:
	// 1. the selector is role.kubernetes.io/networking=1
	// 2. every object in the manifest is labeleled with role.kubernetes.io/networking=1

	// TODO: Some way to test/enforce this?

	// TODO: Create "empty" configurations for others, so we can delete e.g. the kopeio configuration
	// if we switch to kubenet?

	// TODO: Create configuration object for cni providers (maybe create it but orphan it)?

	networkingSelector := map[string]string{"role.kubernetes.io/networking": "1"}

	if b.cluster.Spec.Networking.Kopeio != nil {
		key := "networking.kope.io"
		version := "1.0.20170406"

		{
			location := key + "/pre-k8s-1.6.yaml"
			id := "pre-k8s-1.6"

			addons.Spec.Addons = append(addons.Spec.Addons, &channelsapi.AddonSpec{
				Name:              fi.String(key),
				Version:           fi.String(version),
				Selector:          networkingSelector,
				Manifest:          fi.String(location),
				KubernetesVersion: "<1.6.0",
				Id:                id,
			})
			manifests[key+"-"+id] = "addons/" + location
		}

		{
			location := key + "/k8s-1.6.yaml"
			id := "k8s-1.6"

			addons.Spec.Addons = append(addons.Spec.Addons, &channelsapi.AddonSpec{
				Name:              fi.String(key),
				Version:           fi.String(version),
				Selector:          networkingSelector,
				Manifest:          fi.String(location),
				KubernetesVersion: ">=1.6.0",
				Id:                id,
			})
			manifests[key+"-"+id] = "addons/" + location
		}
	}

	if b.cluster.Spec.Networking.Weave != nil {
		key := "networking.weave"
		version := "1.9.4"

<<<<<<< HEAD
		// TODO: Create configuration object for cni providers (maybe create it but orphan it)?

		location := key + "/v" + version + ".yaml"

		seConfig, _ := BuildSecret()
		if b.cluster.Spec.Networking.Weave.Encrypt {
			info, _ := runtime.SerializerInfoForMediaType(kube_api.Codecs.SupportedMediaTypes(), "application/yaml")

			encoder := kube_api.Codecs.EncoderForVersion(info.Serializer, v1.SchemeGroupVersion)
			secretData, err := runtime.Encode(encoder, &seConfig)
			if err != nil {
				return nil, nil, fmt.Errorf("error marshaling secret yaml: %s", err)
			}

			prefix := "addons/"
			weaveLoc := prefix + key + "/secret.yaml"
			addons.Spec.Addons = append(addons.Spec.Addons, &channelsapi.AddonSpec{
				Name:     fi.String(key + "secret"),
				Version:  fi.String("0.0.1"),
				Selector: map[string]string{"role.kubernetes.io/networking": "1"},
				Manifest: fi.String(key + "/secret.yaml"),
				Yamldata: fi.String(string(secretData)),
			})

			manifests[key+"secret"] = weaveLoc

			// read weave yaml
			weave_file := "cloudup/resources/addons/" + location
			vpath := models.NewAssetPath(weave_file)
			weavesource, err := vpath.ReadFile()
			if err != nil {
				panic(err)
			}
			encoder = kube_api.Codecs.EncoderForVersion(info.Serializer, v1beta1.SchemeGroupVersion)
			delimiter := []byte("\n---\n")
			sections := bytes.Split(weavesource, delimiter)
			var newSections []byte
			for _, section := range sections {
				obj, err := runtime.Decode(kube_api.Codecs.UniversalDecoder(), section)
				if err != nil {
					return nil, nil, fmt.Errorf("error parsing file %s obj %s: %v", weavesource, string(section), err)
				}
				switch v := obj.(type) {
				case *kube_api_ext.DaemonSet:
					weaveconfig := BuildWeaveDaemonSet(obj)
					weaveData, err := runtime.Encode(encoder, &weaveconfig)
					if err != nil {
						return nil, nil, fmt.Errorf("error encode file %s obj %v: %v", weavesource, weaveconfig, err)
					}
					newSections = append(newSections[:], weaveData[:]...)
				default:
					fmt.Printf("not changed %s,\n%v", v, string(section))
					newSections = append(newSections[:], section[:]...)
				}
				newSections = append(newSections[:], delimiter[:]...)
			}

			newLocation := prefix + key + "/weave.yaml"
			addons.Spec.Addons = append(addons.Spec.Addons, &channelsapi.AddonSpec{
				Name:     fi.String(key),
				Version:  fi.String(version),
				Selector: map[string]string{"role.kubernetes.io/networking": "1"},
				Manifest: fi.String(key + "/weave.yaml"),
				Yamldata: fi.String(string(newSections)),
			})

			manifests[key] = newLocation
		} else {
			addons.Spec.Addons = append(addons.Spec.Addons, &channelsapi.AddonSpec{
				Name:     fi.String(key),
				Version:  fi.String(version),
				Selector: map[string]string{"role.kubernetes.io/networking": "1"},
				Manifest: fi.String(location),
			})

			manifests[key] = "addons/" + location
=======
		{
			location := key + "/pre-k8s-1.6.yaml"
			id := "pre-k8s-1.6"

			addons.Spec.Addons = append(addons.Spec.Addons, &channelsapi.AddonSpec{
				Name:              fi.String(key),
				Version:           fi.String(version),
				Selector:          networkingSelector,
				Manifest:          fi.String(location),
				KubernetesVersion: "<1.6.0",
				Id:                id,
			})
			manifests[key+"-"+id] = "addons/" + location
		}

		{
			location := key + "/k8s-1.6.yaml"
			id := "k8s-1.6"

			addons.Spec.Addons = append(addons.Spec.Addons, &channelsapi.AddonSpec{
				Name:              fi.String(key),
				Version:           fi.String(version),
				Selector:          networkingSelector,
				Manifest:          fi.String(location),
				KubernetesVersion: ">=1.6.0",
				Id:                id,
			})
			manifests[key+"-"+id] = "addons/" + location
>>>>>>> d57cedaf
		}
	}

	if b.cluster.Spec.Networking.Flannel != nil {
		key := "networking.flannel"
		version := "0.7.0"

		{
			location := key + "/pre-k8s-1.6.yaml"
			id := "pre-k8s-1.6"

			addons.Spec.Addons = append(addons.Spec.Addons, &channelsapi.AddonSpec{
				Name:              fi.String(key),
				Version:           fi.String(version),
				Selector:          networkingSelector,
				Manifest:          fi.String(location),
				KubernetesVersion: "<1.6.0",
				Id:                id,
			})
			manifests[key+"-"+id] = "addons/" + location
		}

		{
			location := key + "/k8s-1.6.yaml"
			id := "k8s-1.6"

			addons.Spec.Addons = append(addons.Spec.Addons, &channelsapi.AddonSpec{
				Name:              fi.String(key),
				Version:           fi.String(version),
				Selector:          networkingSelector,
				Manifest:          fi.String(location),
				KubernetesVersion: ">=1.6.0",
				Id:                id,
			})
			manifests[key+"-"+id] = "addons/" + location
		}
	}

	if b.cluster.Spec.Networking.Calico != nil {
		key := "networking.projectcalico.org"
		version := "2.1.1"

		{
			location := key + "/pre-k8s-1.6.yaml"
			id := "pre-k8s-1.6"

			addons.Spec.Addons = append(addons.Spec.Addons, &channelsapi.AddonSpec{
				Name:              fi.String(key),
				Version:           fi.String(version),
				Selector:          networkingSelector,
				Manifest:          fi.String(location),
				KubernetesVersion: "<1.6.0",
				Id:                id,
			})
			manifests[key+"-"+id] = "addons/" + location
		}

		{
			location := key + "/k8s-1.6.yaml"
			id := "k8s-1.6"

			addons.Spec.Addons = append(addons.Spec.Addons, &channelsapi.AddonSpec{
				Name:              fi.String(key),
				Version:           fi.String(version),
				Selector:          networkingSelector,
				Manifest:          fi.String(location),
				KubernetesVersion: ">=1.6.0",
				Id:                id,
			})
			manifests[key+"-"+id] = "addons/" + location
		}
	}

	if b.cluster.Spec.Networking.Canal != nil {
		key := "networking.projectcalico.org.canal"
		version := "1.0"

		{
			location := key + "/pre-k8s-1.6.yaml"
			id := "pre-k8s-1.6"

			addons.Spec.Addons = append(addons.Spec.Addons, &channelsapi.AddonSpec{
				Name:              fi.String(key),
				Version:           fi.String(version),
				Selector:          networkingSelector,
				Manifest:          fi.String(location),
				KubernetesVersion: "<1.6.0",
				Id:                id,
			})
			manifests[key+"-"+id] = "addons/" + location
		}

		{
			location := key + "/k8s-1.6.yaml"
			id := "k8s-1.6"

			addons.Spec.Addons = append(addons.Spec.Addons, &channelsapi.AddonSpec{
				Name:              fi.String(key),
				Version:           fi.String(version),
				Selector:          networkingSelector,
				Manifest:          fi.String(location),
				KubernetesVersion: ">=1.6.0",
				Id:                id,
			})
			manifests[key+"-"+id] = "addons/" + location
		}
	}

	return addons, manifests, nil
}

func BuildSecret() (kube_api.Secret, error) {
	secret, err := fi.CreateSecret()
	if err != nil {
		return kube_api.Secret{}, fmt.Errorf("error create secret: %s", err)
	}
	secData := make(map[string][]byte)
	secData["weave-pass"] = []byte(secret.Data)
	seConfig := kube_api.Secret{
		Data: secData,
		Type: kube_api.SecretTypeOpaque,
		TypeMeta: metav1.TypeMeta{
			Kind:       "Secret",
			APIVersion: "v1"},
		ObjectMeta: metav1.ObjectMeta{
			Name:      "weave-pass",
			Namespace: "kube-system"}}
	return seConfig, err
}

func BuildNewEnv() []kube_api.EnvVar {
	newenv := []kube_api.EnvVar{{
		Name: "WEAVE_PASSWORD",
		ValueFrom: &kube_api.EnvVarSource{
			SecretKeyRef: &kube_api.SecretKeySelector{
				LocalObjectReference: kube_api.LocalObjectReference{
					Name: "weave-pass"},
				Key: "weave-pass"}}}}
	return newenv
}

// edit weave yaml
func BuildWeaveDaemonSet(obj runtime.Object) kube_api_ext.DaemonSet {
	// assign to all container new env variable
	weaveConfig := obj.(*kube_api_ext.DaemonSet)
	containers := make([]kube_api.Container, len(weaveConfig.Spec.Template.Spec.Containers))
	newenv := BuildNewEnv()
	for i, cont := range weaveConfig.Spec.Template.Spec.Containers {
		cont.Env = newenv
		containers[i] = cont
	}
	weaveConfig.Spec.Template.Spec.Containers = containers
	return *weaveConfig
}<|MERGE_RESOLUTION|>--- conflicted
+++ resolved
@@ -26,11 +26,8 @@
 	"k8s.io/client-go/pkg/apis/extensions/v1beta1"
 	channelsapi "k8s.io/kops/channels/pkg/api"
 	"k8s.io/kops/pkg/apis/kops"
-<<<<<<< HEAD
 	"k8s.io/kops/pkg/apis/kops/util"
 	"k8s.io/kops/upup/models"
-=======
->>>>>>> d57cedaf
 	"k8s.io/kops/upup/pkg/fi"
 	"k8s.io/kops/upup/pkg/fi/fitasks"
 	"k8s.io/kops/upup/pkg/fi/utils"
@@ -274,13 +271,26 @@
 		key := "networking.weave"
 		version := "1.9.4"
 
-<<<<<<< HEAD
-		// TODO: Create configuration object for cni providers (maybe create it but orphan it)?
-
-		location := key + "/v" + version + ".yaml"
-
-		seConfig, _ := BuildSecret()
 		if b.cluster.Spec.Networking.Weave.Encrypt {
+			var location string
+			var id string
+			var kubernetesVersion string
+			kv, err := util.ParseKubernetesVersion(b.cluster.Spec.KubernetesVersion)
+			if err != nil {
+				return nil, nil, fmt.Errorf("unable to determine kubernetes version from %q", b.cluster.Spec.KubernetesVersion)
+			}
+			switch {
+			case kv.Major == 1 && kv.Minor <= 5:
+				location = key + "/pre-k8s-1.6.yaml"
+				id = "pre-k8s-1.6"
+				kubernetesVersion = "<1.6.0"
+			default:
+				location = key + "/k8s-1.6.yaml"
+				id = "k8s-1.6"
+				kubernetesVersion = ">=1.6.0"
+			}
+
+			seConfig, _ := BuildSecret()
 			info, _ := runtime.SerializerInfoForMediaType(kube_api.Codecs.SupportedMediaTypes(), "application/yaml")
 
 			encoder := kube_api.Codecs.EncoderForVersion(info.Serializer, v1.SchemeGroupVersion)
@@ -292,14 +302,16 @@
 			prefix := "addons/"
 			weaveLoc := prefix + key + "/secret.yaml"
 			addons.Spec.Addons = append(addons.Spec.Addons, &channelsapi.AddonSpec{
-				Name:     fi.String(key + "secret"),
-				Version:  fi.String("0.0.1"),
-				Selector: map[string]string{"role.kubernetes.io/networking": "1"},
-				Manifest: fi.String(key + "/secret.yaml"),
-				Yamldata: fi.String(string(secretData)),
-			})
-
-			manifests[key+"secret"] = weaveLoc
+				Name:              fi.String(key + "secret"),
+				Version:           fi.String("0.0.1"),
+				Selector:          map[string]string{"role.kubernetes.io/networking": "1"},
+				Manifest:          fi.String(key + "/secret.yaml"),
+				Yamldata:          fi.String(string(secretData)),
+				KubernetesVersion: kubernetesVersion,
+				Id:                id,
+			})
+
+			manifests[key+"-secret-"+id] = weaveLoc
 
 			// read weave yaml
 			weave_file := "cloudup/resources/addons/" + location
@@ -334,53 +346,46 @@
 
 			newLocation := prefix + key + "/weave.yaml"
 			addons.Spec.Addons = append(addons.Spec.Addons, &channelsapi.AddonSpec{
-				Name:     fi.String(key),
-				Version:  fi.String(version),
-				Selector: map[string]string{"role.kubernetes.io/networking": "1"},
-				Manifest: fi.String(key + "/weave.yaml"),
-				Yamldata: fi.String(string(newSections)),
-			})
-
-			manifests[key] = newLocation
+				Name:              fi.String(key),
+				Version:           fi.String(version),
+				Selector:          map[string]string{"role.kubernetes.io/networking": "1"},
+				Manifest:          fi.String(key + "/weave.yaml"),
+				Yamldata:          fi.String(string(newSections)),
+				KubernetesVersion: kubernetesVersion,
+				Id:                id,
+			})
+
+			manifests[key+"-"+id] = newLocation
 		} else {
-			addons.Spec.Addons = append(addons.Spec.Addons, &channelsapi.AddonSpec{
-				Name:     fi.String(key),
-				Version:  fi.String(version),
-				Selector: map[string]string{"role.kubernetes.io/networking": "1"},
-				Manifest: fi.String(location),
-			})
-
-			manifests[key] = "addons/" + location
-=======
-		{
-			location := key + "/pre-k8s-1.6.yaml"
-			id := "pre-k8s-1.6"
-
-			addons.Spec.Addons = append(addons.Spec.Addons, &channelsapi.AddonSpec{
-				Name:              fi.String(key),
-				Version:           fi.String(version),
-				Selector:          networkingSelector,
-				Manifest:          fi.String(location),
-				KubernetesVersion: "<1.6.0",
-				Id:                id,
-			})
-			manifests[key+"-"+id] = "addons/" + location
-		}
-
-		{
-			location := key + "/k8s-1.6.yaml"
-			id := "k8s-1.6"
-
-			addons.Spec.Addons = append(addons.Spec.Addons, &channelsapi.AddonSpec{
-				Name:              fi.String(key),
-				Version:           fi.String(version),
-				Selector:          networkingSelector,
-				Manifest:          fi.String(location),
-				KubernetesVersion: ">=1.6.0",
-				Id:                id,
-			})
-			manifests[key+"-"+id] = "addons/" + location
->>>>>>> d57cedaf
+			{
+				location := key + "/pre-k8s-1.6.yaml"
+				id := "pre-k8s-1.6"
+
+				addons.Spec.Addons = append(addons.Spec.Addons, &channelsapi.AddonSpec{
+					Name:              fi.String(key),
+					Version:           fi.String(version),
+					Selector:          networkingSelector,
+					Manifest:          fi.String(location),
+					KubernetesVersion: "<1.6.0",
+					Id:                id,
+				})
+				manifests[key+"-"+id] = "addons/" + location
+			}
+
+			{
+				location := key + "/k8s-1.6.yaml"
+				id := "k8s-1.6"
+
+				addons.Spec.Addons = append(addons.Spec.Addons, &channelsapi.AddonSpec{
+					Name:              fi.String(key),
+					Version:           fi.String(version),
+					Selector:          networkingSelector,
+					Manifest:          fi.String(location),
+					KubernetesVersion: ">=1.6.0",
+					Id:                id,
+				})
+				manifests[key+"-"+id] = "addons/" + location
+			}
 		}
 	}
 
