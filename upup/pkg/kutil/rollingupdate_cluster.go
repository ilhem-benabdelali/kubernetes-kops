/*
Copyright 2016 The Kubernetes Authors.

Licensed under the Apache License, Version 2.0 (the "License");
you may not use this file except in compliance with the License.
You may obtain a copy of the License at

    http://www.apache.org/licenses/LICENSE-2.0

Unless required by applicable law or agreed to in writing, software
distributed under the License is distributed on an "AS IS" BASIS,
WITHOUT WARRANTIES OR CONDITIONS OF ANY KIND, either express or implied.
See the License for the specific language governing permissions and
limitations under the License.
*/

package kutil

import (
	"fmt"
	"sync"
	"time"

	"github.com/aws/aws-sdk-go/aws"
	"github.com/aws/aws-sdk-go/service/autoscaling"
	"github.com/aws/aws-sdk-go/service/ec2"
	"github.com/golang/glog"
	api "k8s.io/kops/pkg/apis/kops"
	validate "k8s.io/kops/pkg/validation"
	"k8s.io/kops/upup/pkg/fi"
	"k8s.io/kops/upup/pkg/fi/cloudup/awsup"
	"k8s.io/kubernetes/pkg/api/v1"
<<<<<<< HEAD
	"k8s.io/kubernetes/pkg/client/clientset_generated/release_1_5"
=======
	k8s_clientset "k8s.io/kubernetes/pkg/client/clientset_generated/clientset"
	"sync"
	"time"
>>>>>>> 849815b6
)

// RollingUpdateCluster restarts cluster nodes
type RollingUpdateCluster struct {
	Cloud fi.Cloud

	MasterInterval  time.Duration
	NodeInterval    time.Duration
	BastionInterval time.Duration

	Force bool
}

// RollingUpdateData is used to pass information to perform a rolling update
type RollingUpdateData struct {
	Cloud             fi.Cloud
	Force             bool
	Interval          time.Duration
	InstanceGroupList *api.InstanceGroupList
	K8sClient         *release_1_5.Clientset

	ForceDrain     bool
	FailOnValidate bool
	IsBastion      bool
}

// TODO move retries to RollingUpdateCluster
const retries = 8

// Find CloudInstanceGroups
func FindCloudInstanceGroups(cloud fi.Cloud, cluster *api.Cluster, instancegroups []*api.InstanceGroup, warnUnmatched bool, nodes []v1.Node) (map[string]*CloudInstanceGroup, error) {
	awsCloud := cloud.(awsup.AWSCloud)

	groups := make(map[string]*CloudInstanceGroup)

	tags := awsCloud.Tags()

	asgs, err := findAutoscalingGroups(awsCloud, tags)
	if err != nil {
		return nil, err
	}

	nodeMap := make(map[string]*v1.Node)
	for i := range nodes {
		node := &nodes[i]
		awsID := node.Spec.ExternalID
		nodeMap[awsID] = node
	}

	for _, asg := range asgs {
		name := aws.StringValue(asg.AutoScalingGroupName)
		var instancegroup *api.InstanceGroup
		for _, g := range instancegroups {
			var asgName string
			switch g.Spec.Role {
			case api.InstanceGroupRoleMaster:
				asgName = g.ObjectMeta.Name + ".masters." + cluster.ObjectMeta.Name
			case api.InstanceGroupRoleNode:
				asgName = g.ObjectMeta.Name + "." + cluster.ObjectMeta.Name
			case api.InstanceGroupRoleBastion:
				asgName = g.ObjectMeta.Name + "." + cluster.ObjectMeta.Name
			default:
				glog.Warningf("Ignoring InstanceGroup of unknown role %q", g.Spec.Role)
				continue
			}

			if name == asgName {
				if instancegroup != nil {
					return nil, fmt.Errorf("Found multiple instance groups matching ASG %q", asgName)
				}
				instancegroup = g
			}
		}
		if instancegroup == nil {
			if warnUnmatched {
				glog.Warningf("Found ASG with no corresponding instance group: %q", name)
			}
			continue
		}
		group := buildCloudInstanceGroup(instancegroup, asg, nodeMap)
		groups[instancegroup.ObjectMeta.Name] = group
	}

	return groups, nil
}

<<<<<<< HEAD
// Perform a rolling update on a K8s Cluster
func (c *RollingUpdateCluster) RollingUpdate(groups map[string]*CloudInstanceGroup, instanceGroups *api.InstanceGroupList, k8sClient *release_1_5.Clientset, forceDrain bool, failOnValidate bool) error {
=======
func (c *RollingUpdateCluster) RollingUpdate(groups map[string]*CloudInstanceGroup, k8sClient *k8s_clientset.Clientset) error {
>>>>>>> 849815b6
	if len(groups) == 0 {
		return nil
	}

	var resultsMutex sync.Mutex
	results := make(map[string]error)

	masterGroups := make(map[string]*CloudInstanceGroup)
	nodeGroups := make(map[string]*CloudInstanceGroup)
	bastionGroups := make(map[string]*CloudInstanceGroup)
	for k, group := range groups {
		switch group.InstanceGroup.Spec.Role {
		case api.InstanceGroupRoleNode:
			nodeGroups[k] = group
		case api.InstanceGroupRoleMaster:
			masterGroups[k] = group
		case api.InstanceGroupRoleBastion:
			bastionGroups[k] = group
		default:
			return fmt.Errorf("unknown group type for group %q", group.InstanceGroup.ObjectMeta.Name)
		}
	}

	// Upgrade bastions first; if these go down we can't see anything
	{
		var wg sync.WaitGroup

		for k, bastionGroup := range bastionGroups {
			wg.Add(1)
			go func(k string, group *CloudInstanceGroup) {
				resultsMutex.Lock()
				results[k] = fmt.Errorf("function panic")
				resultsMutex.Unlock()

				defer wg.Done()

				rollingUpdateData := &RollingUpdateData{
					Cloud: c.Cloud,
					Force: c.Force,
					Interval: c.MasterInterval,
					InstanceGroupList: instanceGroups,
					K8sClient: k8sClient,
					ForceDrain: forceDrain,
					FailOnValidate: failOnValidate,
					IsBastion: true,
				}

				err := group.RollingUpdate(rollingUpdateData)

				resultsMutex.Lock()
				results[k] = err
				resultsMutex.Unlock()
			}(k, bastionGroup)
		}

		wg.Wait()
	}

	// Upgrade master first
	{
		var wg sync.WaitGroup

		// We run master nodes in series, even if they are in separate instance groups
		// typically they will be in separate instance groups, so we can force the zones,
		// and we don't want to roll all the masters at the same time.  See issue #284
		wg.Add(1)

		go func() {
			for k := range masterGroups {
				resultsMutex.Lock()
				results[k] = fmt.Errorf("function panic")
				resultsMutex.Unlock()
			}

			defer wg.Done()

			for k, group := range masterGroups {
				rollingUpdateData := &RollingUpdateData{
					Cloud: c.Cloud,
					Force: c.Force,
					Interval: c.MasterInterval,
					InstanceGroupList: instanceGroups,
					K8sClient: k8sClient,
					ForceDrain: forceDrain,
					FailOnValidate: failOnValidate,
					IsBastion: false,
				}

				err := group.RollingUpdate(rollingUpdateData)
				resultsMutex.Lock()
				results[k] = err
				resultsMutex.Unlock()

				// TODO: Bail on error?
			}
		}()

		wg.Wait()
	}

	// Upgrade nodes, with greater parallelism
	{
		var wg sync.WaitGroup

		for k, nodeGroup := range nodeGroups {
			wg.Add(1)
			go func(k string, group *CloudInstanceGroup) {
				resultsMutex.Lock()
				results[k] = fmt.Errorf("function panic")
				resultsMutex.Unlock()

				defer wg.Done()

				rollingUpdateData := &RollingUpdateData{
					Cloud: c.Cloud,
					Force: c.Force,
					Interval: c.NodeInterval,
					InstanceGroupList: instanceGroups,
					K8sClient: k8sClient,
					ForceDrain: forceDrain,
					FailOnValidate: failOnValidate,
					IsBastion: false,
				}

				err := group.RollingUpdate(rollingUpdateData)

				resultsMutex.Lock()
				results[k] = err
				resultsMutex.Unlock()
			}(k, nodeGroup)
		}

		wg.Wait()
	}

	for _, err := range results {
		if err != nil {
			return err
		}
	}

	return nil
}

// CloudInstanceGroup is the AWS ASG backing an InstanceGroup
type CloudInstanceGroup struct {
	InstanceGroup *api.InstanceGroup
	ASGName       string
	Status        string
	Ready         []*CloudInstanceGroupInstance
	NeedUpdate    []*CloudInstanceGroupInstance

	asg *autoscaling.Group
}

// CloudInstanceGroupInstance describes an instance in an autoscaling group
type CloudInstanceGroupInstance struct {
	ASGInstance *autoscaling.Instance
	Node        *v1.Node
}

func (c *CloudInstanceGroup) MinSize() int {
	return int(aws.Int64Value(c.asg.MinSize))
}

func (c *CloudInstanceGroup) MaxSize() int {
	return int(aws.Int64Value(c.asg.MaxSize))
}

func buildCloudInstanceGroup(ig *api.InstanceGroup, g *autoscaling.Group, nodeMap map[string]*v1.Node) *CloudInstanceGroup {
	n := &CloudInstanceGroup{
		ASGName:       aws.StringValue(g.AutoScalingGroupName),
		InstanceGroup: ig,
		asg:           g,
	}

	readyLaunchConfigurationName := aws.StringValue(g.LaunchConfigurationName)

	for _, i := range g.Instances {
		c := &CloudInstanceGroupInstance{ASGInstance: i}

		node := nodeMap[aws.StringValue(i.InstanceId)]
		if node != nil {
			c.Node = node
		}

		if readyLaunchConfigurationName == aws.StringValue(i.LaunchConfigurationName) {
			n.Ready = append(n.Ready, c)
		} else {
			n.NeedUpdate = append(n.NeedUpdate, c)
		}
	}

	if len(n.NeedUpdate) == 0 {
		n.Status = "Ready"
	} else {
		n.Status = "NeedsUpdate"
	}

	return n
}

<<<<<<< HEAD

// RollingUpdate performs a rolling update on a list of ec2 instances.
func (n *CloudInstanceGroup) RollingUpdate(rollingUpdateData *RollingUpdateData) error {
	c := rollingUpdateData.Cloud.(awsup.AWSCloud)
=======
func (n *CloudInstanceGroup) RollingUpdate(cloud fi.Cloud, force bool, interval time.Duration, k8sClient *k8s_clientset.Clientset) error {
	c := cloud.(awsup.AWSCloud)
>>>>>>> 849815b6

	update := n.NeedUpdate
	if rollingUpdateData.Force {
		update = append(update, n.Ready...)
	}

	if !rollingUpdateData.IsBastion {
		// Validate the cluster if the node is not a bastion
		_, err := validate.ValidateCluster(update[0].Node.ClusterName, rollingUpdateData.InstanceGroupList, rollingUpdateData.K8sClient)
		if err != nil {
			return fmt.Errorf("Cluster %s does not pass validateion", update[0].Node.ClusterName)
		}
	}


	for _, u := range update {

		if !rollingUpdateData.IsBastion {
			drain, err := NewDrainOptions(nil, u.Node.ClusterName)

			// FIXME forceDrain <- name stinks

			if err != nil {
				glog.Warningf("Error creating drain: %v", err)
				if rollingUpdateData.ForceDrain == false {
					return err
				}
			} else {
				err = drain.DrainTheNode(u.Node.Name)
				if err != nil {
					glog.Warningf("setupErr: %v", err)
				}
				if rollingUpdateData.ForceDrain == false {
					return err
				}
			}
		}

		// TODO: Temporarily increase size of ASG?
		// TODO: Remove from ASG first so status is immediately updated?
		// TODO: Batch termination, like a rolling-update

		// TODO: check if an asg is running the correct number of instances
		// TODO: if not the cluster will not validate

		instanceID := aws.StringValue(u.ASGInstance.InstanceId)
		glog.Infof("Stopping instance %q in AWS ASG %q", instanceID, n.ASGName)

		request := &ec2.TerminateInstancesInput{
			InstanceIds: []*string{u.ASGInstance.InstanceId},
		}
		_, err := c.EC2().TerminateInstances(request)
		if err != nil {
			return fmt.Errorf("error deleting instance %q: %v", instanceID, err)
		}

		if !rollingUpdateData.IsBastion {
			// Wait for new EC2 instances to be created
			time.Sleep(rollingUpdateData.Interval)

			// Wait until the cluster is happy
			// TODO: do we need to respect cloud only??
			for i := 0; i <= retries; i++ {

				_, err = validate.ValidateCluster(u.Node.ClusterName, rollingUpdateData.InstanceGroupList, rollingUpdateData.K8sClient)

				if err != nil {
					glog.V(2).Infof("Unable to validate k8s cluster %s, %v.", u.Node.ClusterName, err)
					time.Sleep(rollingUpdateData.Interval)
				} else {
					glog.V(2).Infof("Cluster %s is validated proceeding with next step in rolling update",
						u.Node.ClusterName)
					break
				}
			}

			if err != nil && rollingUpdateData.FailOnValidate {
				return fmt.Errorf("validation timed out while performing rolling update: %v", err)
			}
		}

	}

	return nil
}

// Delete a ASG
func (g *CloudInstanceGroup) Delete(cloud fi.Cloud) error {
	c := cloud.(awsup.AWSCloud)

	// TODO: Graceful?

	// Delete ASG
	{
		asgName := aws.StringValue(g.asg.AutoScalingGroupName)
		glog.V(2).Infof("Deleting autoscaling group %q", asgName)
		request := &autoscaling.DeleteAutoScalingGroupInput{
			AutoScalingGroupName: g.asg.AutoScalingGroupName,
			ForceDelete:          aws.Bool(true),
		}
		_, err := c.Autoscaling().DeleteAutoScalingGroup(request)
		if err != nil {
			return fmt.Errorf("error deleting autoscaling group %q: %v", asgName, err)
		}
	}

	// Delete LaunchConfig
	{
		lcName := aws.StringValue(g.asg.LaunchConfigurationName)
		glog.V(2).Infof("Deleting autoscaling launch configuration %q", lcName)
		request := &autoscaling.DeleteLaunchConfigurationInput{
			LaunchConfigurationName: g.asg.LaunchConfigurationName,
		}
		_, err := c.Autoscaling().DeleteLaunchConfiguration(request)
		if err != nil {
			return fmt.Errorf("error deleting autoscaling launch configuration %q: %v", lcName, err)
		}
	}

	return nil
}

func (n *CloudInstanceGroup) String() string {
	return "CloudInstanceGroup:" + n.ASGName
}<|MERGE_RESOLUTION|>--- conflicted
+++ resolved
@@ -30,13 +30,7 @@
 	"k8s.io/kops/upup/pkg/fi"
 	"k8s.io/kops/upup/pkg/fi/cloudup/awsup"
 	"k8s.io/kubernetes/pkg/api/v1"
-<<<<<<< HEAD
-	"k8s.io/kubernetes/pkg/client/clientset_generated/release_1_5"
-=======
 	k8s_clientset "k8s.io/kubernetes/pkg/client/clientset_generated/clientset"
-	"sync"
-	"time"
->>>>>>> 849815b6
 )
 
 // RollingUpdateCluster restarts cluster nodes
@@ -46,6 +40,10 @@
 	MasterInterval  time.Duration
 	NodeInterval    time.Duration
 	BastionInterval time.Duration
+	K8sClient       *k8s_clientset.Clientset
+
+	ForceDrain     bool
+	FailOnValidate bool
 
 	Force bool
 }
@@ -56,11 +54,12 @@
 	Force             bool
 	Interval          time.Duration
 	InstanceGroupList *api.InstanceGroupList
-	K8sClient         *release_1_5.Clientset
+	IsBastion         bool
+
+	K8sClient *k8s_clientset.Clientset
 
 	ForceDrain     bool
 	FailOnValidate bool
-	IsBastion      bool
 }
 
 // TODO move retries to RollingUpdateCluster
@@ -123,12 +122,8 @@
 	return groups, nil
 }
 
-<<<<<<< HEAD
 // Perform a rolling update on a K8s Cluster
-func (c *RollingUpdateCluster) RollingUpdate(groups map[string]*CloudInstanceGroup, instanceGroups *api.InstanceGroupList, k8sClient *release_1_5.Clientset, forceDrain bool, failOnValidate bool) error {
-=======
-func (c *RollingUpdateCluster) RollingUpdate(groups map[string]*CloudInstanceGroup, k8sClient *k8s_clientset.Clientset) error {
->>>>>>> 849815b6
+func (c *RollingUpdateCluster) RollingUpdate(groups map[string]*CloudInstanceGroup, instanceGroups *api.InstanceGroupList) error {
 	if len(groups) == 0 {
 		return nil
 	}
@@ -166,14 +161,14 @@
 				defer wg.Done()
 
 				rollingUpdateData := &RollingUpdateData{
-					Cloud: c.Cloud,
-					Force: c.Force,
-					Interval: c.MasterInterval,
+					Cloud:             c.Cloud,
+					Force:             c.Force,
+					Interval:          c.MasterInterval,
 					InstanceGroupList: instanceGroups,
-					K8sClient: k8sClient,
-					ForceDrain: forceDrain,
-					FailOnValidate: failOnValidate,
-					IsBastion: true,
+					IsBastion:         true,
+					K8sClient:         c.K8sClient,
+					FailOnValidate:    c.FailOnValidate,
+					ForceDrain:        c.ForceDrain,
 				}
 
 				err := group.RollingUpdate(rollingUpdateData)
@@ -207,14 +202,14 @@
 
 			for k, group := range masterGroups {
 				rollingUpdateData := &RollingUpdateData{
-					Cloud: c.Cloud,
-					Force: c.Force,
-					Interval: c.MasterInterval,
+					Cloud:             c.Cloud,
+					Force:             c.Force,
+					Interval:          c.MasterInterval,
 					InstanceGroupList: instanceGroups,
-					K8sClient: k8sClient,
-					ForceDrain: forceDrain,
-					FailOnValidate: failOnValidate,
-					IsBastion: false,
+					IsBastion:         false,
+					K8sClient:         c.K8sClient,
+					FailOnValidate:    c.FailOnValidate,
+					ForceDrain:        c.ForceDrain,
 				}
 
 				err := group.RollingUpdate(rollingUpdateData)
@@ -243,14 +238,14 @@
 				defer wg.Done()
 
 				rollingUpdateData := &RollingUpdateData{
-					Cloud: c.Cloud,
-					Force: c.Force,
-					Interval: c.NodeInterval,
+					Cloud:             c.Cloud,
+					Force:             c.Force,
+					Interval:          c.NodeInterval,
 					InstanceGroupList: instanceGroups,
-					K8sClient: k8sClient,
-					ForceDrain: forceDrain,
-					FailOnValidate: failOnValidate,
-					IsBastion: false,
+					IsBastion:         false,
+					K8sClient:         c.K8sClient,
+					FailOnValidate:    c.FailOnValidate,
+					ForceDrain:        c.ForceDrain,
 				}
 
 				err := group.RollingUpdate(rollingUpdateData)
@@ -331,15 +326,9 @@
 	return n
 }
 
-<<<<<<< HEAD
-
 // RollingUpdate performs a rolling update on a list of ec2 instances.
 func (n *CloudInstanceGroup) RollingUpdate(rollingUpdateData *RollingUpdateData) error {
 	c := rollingUpdateData.Cloud.(awsup.AWSCloud)
-=======
-func (n *CloudInstanceGroup) RollingUpdate(cloud fi.Cloud, force bool, interval time.Duration, k8sClient *k8s_clientset.Clientset) error {
-	c := cloud.(awsup.AWSCloud)
->>>>>>> 849815b6
 
 	update := n.NeedUpdate
 	if rollingUpdateData.Force {
@@ -353,7 +342,6 @@
 			return fmt.Errorf("Cluster %s does not pass validateion", update[0].Node.ClusterName)
 		}
 	}
-
 
 	for _, u := range update {
 
